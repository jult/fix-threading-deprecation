--- conflicted
+++ resolved
@@ -25,16 +25,13 @@
 rain, and wind.
 """
 
-<<<<<<< HEAD
 import queue
-=======
 import sys
 try:
     import queue as Queue                                      # Python 3
 except:
     import Queue                                        # Python 2
 
->>>>>>> a6417c30
 import json
 import re
 import socket
@@ -294,23 +291,19 @@
 
     # mapping between observation name and function used to convert it
     CONVERSIONS = {
-<<<<<<< HEAD
         #        'Temperature': '_cvt_temperature',
         #        'AbsolutePressure': '_cvt_pressure',
         #        'Pressure': '_cvt_pressure',
         #        'WindStrength': '_cvt_speed',
         #        'GustStrength': '_cvt_speed',
-=======
         #    'Temperature': '_cvt_temperature',
         #    'AbsolutePressure': '_cvt_pressure',
         #    'Pressure': '_cvt_pressure',
         #    'WindStrength': '_cvt_speed',
         #    'GustStrength': '_cvt_speed',
->>>>>>> a6417c30
         'Rain': '_cvt_rain',
         'sum_rain_24': '_cvt_rain',
         'sum_rain_1': '_cvt_rain'}
-
     # list of source units we need to watch for
     UNITS = ['unit', 'windunit', 'pressureunit']
 
@@ -397,10 +390,9 @@
                     gm_info[curr_station]['lastp'] = actrain            # save last posted raindata time
                 data = CloudClient.apply_labels(data, m['_id'], m['type'])
                 alldata.update(data)
-<<<<<<< HEAD
-        #                Collector.queue.put(data)
+        # Collector.queue.put(data)
         Collector.queue.put(alldata)
-=======
+
         # Collector.queue.put(alldata)
         """Query the server for rain data with getmeasurement."""
         for station in gm_info:
@@ -420,7 +412,6 @@
                     gm_info[station]['lasta'] = rain_data_times[1]                # save last written date
         logdbg('Alldata: %s' % alldata)
         Collector.queue.put(alldata)                            # now write the modified record
->>>>>>> a6417c30
 
     @staticmethod
     def extract_data(x, units_dict):
@@ -752,6 +743,4 @@
             print("%s]" % (indent * level))
         else:
             print("%s%s=%s" % (indent * level, label, x))
-
-
     main()