--- conflicted
+++ resolved
@@ -1,13 +1,10 @@
-<<<<<<< HEAD
-0.7 22jan2017
+0.8 22jan2017
 * user-specified map augments the default instead of replacing it
-* update license
-=======
+
 0.7 16jan2017
 * handle URLError for connection refused
 * include license in the distribution
 * renamed readme
->>>>>>> be9cf9d7
 
 0.6 31oct2016
 * use database_name = hardware_name pattern for sensor mapping
