--- conflicted
+++ resolved
@@ -1,10 +1,6 @@
 # installer for netatmo driver
 # Copyright 2015 Matthew Wall
-<<<<<<< HEAD
 # Distributed under the terms of the GNU Public License (GPLv3)
-=======
-# Distributed under terms of the GPLv3
->>>>>>> be9cf9d7
 
 from setup import ExtensionInstaller
 
@@ -14,7 +10,7 @@
 class NetatmoInstaller(ExtensionInstaller):
     def __init__(self):
         super(NetatmoInstaller, self).__init__(
-            version="0.7",
+            version="0.8",
             name='netatmo',
             description='Driver for netatmo weather stations.',
             author="Matthew Wall",
